// Copyright (c) 2014 The SkyDNS Authors. All rights reserved.
// Use of this source code is governed by The MIT License (MIT) that can be
// found in the LICENSE file.

package server

// etcd needs to be running on http://127.0.0.1:4001

import (
	"encoding/json"
	"sort"
	"strconv"
	"strings"
	"sync"
	"testing"
	"time"

	"github.com/coreos/go-etcd/etcd"
	"github.com/miekg/dns"
	backendetcd "github.com/skynetservices/skydns/backends/etcd"
	"github.com/skynetservices/skydns/cache"
	"github.com/skynetservices/skydns/msg"
)

// Keep global port counter that increments with 10 for each
// new call to newTestServer. The dns server is started on port 'Port'.
var Port = 9400
var StrPort = "9400" // string equivalent of Port

func addService(t *testing.T, s *server, k string, ttl uint64, m *msg.Service) {
	b, err := json.Marshal(m)
	if err != nil {
		t.Fatal(err)
	}
	path, _ := msg.PathWithWildcard(k)

	_, err = s.backend.(*backendetcd.Backend).Client().Create(path, string(b), ttl)
	if err != nil {
		// TODO(miek): allow for existing keys...
		t.Fatal(err)
	}
}

func delService(t *testing.T, s *server, k string) {
	path, _ := msg.PathWithWildcard(k)
	_, err := s.backend.(*backendetcd.Backend).Client().Delete(path, false)
	if err != nil {
		t.Fatal(err)
	}
}

func newTestServer(t *testing.T, c bool) *server {
	Port += 10
	StrPort = strconv.Itoa(Port)
	s := new(server)
	client := etcd.NewClient([]string{"http://127.0.0.1:4001"})
	client.SyncCluster()

	// TODO(miek): why don't I use NewServer??
	s.group = new(sync.WaitGroup)
	s.scache = cache.New(100, 0)
	s.rcache = cache.New(100, 0)
	if c {
		s.rcache = cache.New(100, 60) // 100 items, 60s ttl
	}
	s.config = new(Config)
	s.config.Domain = "skydns.test."
	s.config.DnsAddr = "127.0.0.1:" + StrPort
	s.config.Nameservers = []string{"8.8.4.4:53"}
	SetDefaults(s.config)
	s.config.Local = "104.server1.development.region1.skydns.test."
	s.config.Priority = 10
	s.config.RCacheTtl = RCacheTtl
	s.config.Ttl = 3600
	s.config.Ndots = 2

	s.dnsUDPclient = &dns.Client{Net: "udp", ReadTimeout: 2 * s.config.ReadTimeout, WriteTimeout: 2 * s.config.ReadTimeout, SingleInflight: true}
	s.dnsTCPclient = &dns.Client{Net: "tcp", ReadTimeout: 2 * s.config.ReadTimeout, WriteTimeout: 2 * s.config.ReadTimeout, SingleInflight: true}

	s.backend = backendetcd.NewBackend(client, &backendetcd.Config{
		Ttl:      s.config.Ttl,
		Priority: s.config.Priority,
	})

	go s.Run()
	// Yeah, yeah, should do a proper fix.
	time.Sleep(500 * time.Millisecond)
	return s
}

func newTestServerDNSSEC(t *testing.T, cache bool) *server {
	var err error
	s := newTestServer(t, cache)
	s.config.PubKey = newDNSKEY("skydns.test. IN DNSKEY 256 3 5 AwEAAaXfO+DOBMJsQ5H4TfiabwSpqE4cGL0Qlvh5hrQumrjr9eNSdIOjIHJJKCe56qBU5mH+iBlXP29SVf6UiiMjIrAPDVhClLeWFe0PC+XlWseAyRgiLHdQ8r95+AfkhO5aZgnCwYf9FGGSaT0+CRYN+PyDbXBTLK5FN+j5b6bb7z+d")
	s.config.KeyTag = s.config.PubKey.KeyTag()
	s.config.PrivKey, err = s.config.PubKey.ReadPrivateKey(strings.NewReader(`Private-key-format: v1.3
Algorithm: 5 (RSASHA1)
Modulus: pd874M4EwmxDkfhN+JpvBKmoThwYvRCW+HmGtC6auOv141J0g6MgckkoJ7nqoFTmYf6IGVc/b1JV/pSKIyMisA8NWEKUt5YV7Q8L5eVax4DJGCIsd1Dyv3n4B+SE7lpmCcLBh/0UYZJpPT4JFg34/INtcFMsrkU36PlvptvvP50=
PublicExponent: AQAB
PrivateExponent: C6e08GXphbPPx6j36ZkIZf552gs1XcuVoB4B7hU8P/Qske2QTFOhCwbC8I+qwdtVWNtmuskbpvnVGw9a6X8lh7Z09RIgzO/pI1qau7kyZcuObDOjPw42exmjqISFPIlS1wKA8tw+yVzvZ19vwRk1q6Rne+C1romaUOTkpA6UXsE=
Prime1: 2mgJ0yr+9vz85abrWBWnB8Gfa1jOw/ccEg8ZToM9GLWI34Qoa0D8Dxm8VJjr1tixXY5zHoWEqRXciTtY3omQDQ==
Prime2: wmxLpp9rTzU4OREEVwF43b/TxSUBlUq6W83n2XP8YrCm1nS480w4HCUuXfON1ncGYHUuq+v4rF+6UVI3PZT50Q==
Exponent1: wkdTngUcIiau67YMmSFBoFOq9Lldy9HvpVzK/R0e5vDsnS8ZKTb4QJJ7BaG2ADpno7pISvkoJaRttaEWD3a8rQ==
Exponent2: YrC8OglEXIGkV3tm2494vf9ozPL6+cBkFsPPg9dXbvVCyyuW0pGHDeplvfUqs4nZp87z8PsoUL+LAUqdldnwcQ==
Coefficient: mMFr4+rDY5V24HZU3Oa5NEb55iQ56ZNa182GnNhWqX7UqWjcUUGjnkCy40BqeFAQ7lp52xKHvP5Zon56mwuQRw==
`), "stdin")
	if err != nil {
		t.Fatal(err)
	}
	return s
}

func TestDNSForward(t *testing.T) {
	s := newTestServer(t, false)
	defer s.Stop()

	c := new(dns.Client)
	m := new(dns.Msg)
	m.SetQuestion("www.example.com.", dns.TypeA)
	resp, _, err := c.Exchange(m, "127.0.0.1:"+StrPort)
	if err != nil {
		// try twice
		resp, _, err = c.Exchange(m, "127.0.0.1:"+StrPort)
		if err != nil {
			t.Fatal(err)
		}
	}
	if len(resp.Answer) == 0 || resp.Rcode != dns.RcodeSuccess {
		t.Fatal("answer expected to have A records or rcode not equal to RcodeSuccess")
	}
	// TCP
	c.Net = "tcp"
	resp, _, err = c.Exchange(m, "127.0.0.1:"+StrPort)
	if err != nil {
		t.Fatal(err)
	}
	if len(resp.Answer) == 0 || resp.Rcode != dns.RcodeSuccess {
		t.Fatal("answer expected to have A records or rcode not equal to RcodeSuccess")
	}
	// disable recursion and check
	s.config.NoRec = true

	m.SetQuestion("www.example.com.", dns.TypeA)
	resp, _, err = c.Exchange(m, "127.0.0.1:"+StrPort)
	if err != nil {
		t.Fatal(err)
	}
	if resp.Rcode != dns.RcodeServerFailure {
		t.Fatal("answer expected to have rcode equal to RcodeFailure")
	}
}

func TestDNSStubForward(t *testing.T) {
	s := newTestServer(t, false)
	defer s.Stop()

	c := new(dns.Client)
	m := new(dns.Msg)

	stubEx := &msg.Service{
		// IP address of a.iana-servers.net.
		Host: "199.43.132.53", Key: "a.example.com.stub.dns.skydns.test.",
	}
	stubBroken := &msg.Service{
		Host: "127.0.0.1", Port: 5454, Key: "b.example.org.stub.dns.skydns.test.",
	}
	stubLoop := &msg.Service{
		Host: "127.0.0.1", Port: Port, Key: "b.example.net.stub.dns.skydns.test.",
	}
	addService(t, s, stubEx.Key, 0, stubEx)
	defer delService(t, s, stubEx.Key)
	addService(t, s, stubBroken.Key, 0, stubBroken)
	defer delService(t, s, stubBroken.Key)
	addService(t, s, stubLoop.Key, 0, stubLoop)
	defer delService(t, s, stubLoop.Key)

	s.UpdateStubZones()

	m.SetQuestion("www.example.com.", dns.TypeA)
	resp, _, err := c.Exchange(m, "127.0.0.1:"+StrPort)
	if err != nil {
		// try twice
		resp, _, err = c.Exchange(m, "127.0.0.1:"+StrPort)
		if err != nil {
			t.Fatal(err)
		}
	}
	if len(resp.Answer) == 0 || resp.Rcode != dns.RcodeSuccess {
		t.Fatal("answer expected to have A records or rcode not equal to RcodeSuccess")
	}
	// The main diff. here is that we expect the AA bit to be set, because we directly
	// queried the authoritative servers.
	if resp.Authoritative != true {
		t.Fatal("answer expected to have AA bit set")
	}

	// This should fail.
	m.SetQuestion("www.example.org.", dns.TypeA)
	resp, _, err = c.Exchange(m, "127.0.0.1:"+StrPort)
	if len(resp.Answer) != 0 || resp.Rcode != dns.RcodeServerFailure {
		t.Fatal("answer expected to fail for example.org")
	}

	// This should really fail with a timeout.
	m.SetQuestion("www.example.net.", dns.TypeA)
	resp, _, err = c.Exchange(m, "127.0.0.1:"+StrPort)
	if err == nil {
		t.Fatal("answer expected to fail for example.net")
	} else {
		t.Logf("succesfully failing %s", err)
	}

	// Packet with EDNS0
	m.SetEdns0(4096, true)
	resp, _, err = c.Exchange(m, "127.0.0.1:"+StrPort)
	if err == nil {
		t.Fatal("answer expected to fail for example.net")
	} else {
		t.Logf("succesfully failing %s", err)
	}

	// Now start another SkyDNS instance on a different port,
	// add a stubservice for it and check if the forwarding is
	// actually working.
	oldStrPort := StrPort

	s1 := newTestServer(t, false)
	defer s1.Stop()
	s1.config.Domain = "skydns.com."

	// Add forwarding IP for internal.skydns.com. Use Port to point to server s.
	stubForward := &msg.Service{
		Host: "127.0.0.1", Port: Port, Key: "b.internal.skydns.com.stub.dns.skydns.test.",
	}
	addService(t, s, stubForward.Key, 0, stubForward)
	defer delService(t, s, stubForward.Key)
	s.UpdateStubZones()

	// Add an answer for this in our "new" server.
	stubReply := &msg.Service{
		Host: "127.1.1.1", Key: "www.internal.skydns.com.",
	}
	addService(t, s1, stubReply.Key, 0, stubReply)
	defer delService(t, s1, stubReply.Key)

	m = new(dns.Msg)
	m.SetQuestion("www.internal.skydns.com.", dns.TypeA)
	resp, _, err = c.Exchange(m, "127.0.0.1:"+oldStrPort)
	if err != nil {
		t.Fatalf("failed to forward %s", err)
	}
	if resp.Answer[0].(*dns.A).A.String() != "127.1.1.1" {
		t.Fatalf("failed to get correct reply")
	}

	// Adding an in baliwick internal domain forward.
	s2 := newTestServer(t, false)
	defer s2.Stop()
	s2.config.Domain = "internal.skydns.net."

	// Add forwarding IP for internal.skydns.net. Use Port to point to server s.
	stubForward1 := &msg.Service{
		Host: "127.0.0.1", Port: Port, Key: "b.internal.skydns.net.stub.dns.skydns.test.",
	}
	addService(t, s, stubForward1.Key, 0, stubForward1)
	defer delService(t, s, stubForward1.Key)
	s.UpdateStubZones()

	// Add an answer for this in our "new" server.
	stubReply1 := &msg.Service{
		Host: "127.10.10.10", Key: "www.internal.skydns.net.",
	}
	addService(t, s2, stubReply1.Key, 0, stubReply1)
	defer delService(t, s2, stubReply1.Key)

	m = new(dns.Msg)
	m.SetQuestion("www.internal.skydns.net.", dns.TypeA)
	resp, _, err = c.Exchange(m, "127.0.0.1:"+oldStrPort)
	if err != nil {
		t.Fatalf("failed to forward %s", err)
	}
	if resp.Answer[0].(*dns.A).A.String() != "127.10.10.10" {
		t.Fatalf("failed to get correct reply")
	}
}

func TestDNSTtlRRset(t *testing.T) {
	s := newTestServerDNSSEC(t, false)
	defer s.Stop()

	ttl := uint32(60)
	for _, serv := range services {
		addService(t, s, serv.Key, uint64(ttl), serv)
		defer delService(t, s, serv.Key)
		ttl += 60
	}
	c := new(dns.Client)
	tc := dnsTestCases[9]
	t.Logf("%v\n", tc)
	m := new(dns.Msg)
	m.SetQuestion(tc.Qname, tc.Qtype)
	if tc.dnssec == true {
		m.SetEdns0(4096, true)
	}
	resp, _, err := c.Exchange(m, "127.0.0.1:"+StrPort)
	if err != nil {
		t.Fatalf("failing: %s: %s\n", m.String(), err.Error())
	}
	t.Logf("%s\n", resp)
	ttl = 360
	for i, a := range resp.Answer {
		if a.Header().Ttl != ttl {
			t.Errorf("Answer %d should have a Header TTL of %d, but has %d", i, ttl, a.Header().Ttl)
		}
	}
}

type rrSet []dns.RR

func (p rrSet) Len() int           { return len(p) }
func (p rrSet) Swap(i, j int)      { p[i], p[j] = p[j], p[i] }
func (p rrSet) Less(i, j int) bool { return p[i].String() < p[j].String() }

func TestDNS(t *testing.T) {
	s := newTestServerDNSSEC(t, false)
	defer s.Stop()

	for _, serv := range services {
		addService(t, s, serv.Key, 0, serv)
		defer delService(t, s, serv.Key)
	}
	c := new(dns.Client)
	for _, tc := range dnsTestCases {
		m := new(dns.Msg)
		m.SetQuestion(tc.Qname, tc.Qtype)
		if tc.dnssec {
			m.SetEdns0(4096, true)
		}
		if tc.chaos {
			m.Question[0].Qclass = dns.ClassCHAOS
		}
		resp, _, err := c.Exchange(m, "127.0.0.1:"+StrPort)
		if err != nil {
			// try twice, be more resilent against remote lookups
			// timing out.
			resp, _, err = c.Exchange(m, "127.0.0.1:"+StrPort)
			if err != nil {
				t.Fatalf("failing: %s: %s\n", m.String(), err.Error())
			}
		}
		sort.Sort(rrSet(resp.Answer))
		sort.Sort(rrSet(resp.Ns))
		sort.Sort(rrSet(resp.Extra))
		fatal := false
		defer func() {
			if fatal {
				t.Logf("question: %s\n", m.Question[0].String())
				t.Logf("%s\n", resp)
			}
		}()
		if resp.Rcode != tc.Rcode {
			fatal = true
			t.Fatalf("rcode is %q, expected %q", dns.RcodeToString[resp.Rcode], dns.RcodeToString[tc.Rcode])
		}
		if len(resp.Answer) != len(tc.Answer) {
			fatal = true
			t.Fatalf("answer for %q contained %d results, %d expected", tc.Qname, len(resp.Answer), len(tc.Answer))
		}
		for i, a := range resp.Answer {
			if a.Header().Name != tc.Answer[i].Header().Name {
				fatal = true
				t.Fatalf("answer %d should have a Header Name of %q, but has %q", i, tc.Answer[i].Header().Name, a.Header().Name)
			}
			if a.Header().Ttl != tc.Answer[i].Header().Ttl {
				fatal = true
				t.Fatalf("Answer %d should have a Header TTL of %d, but has %d", i, tc.Answer[i].Header().Ttl, a.Header().Ttl)
			}
			if a.Header().Rrtype != tc.Answer[i].Header().Rrtype {
				fatal = true
				t.Fatalf("answer %d should have a header response type of %d, but has %d", i, tc.Answer[i].Header().Rrtype, a.Header().Rrtype)
			}
			switch x := a.(type) {
			case *dns.SRV:
				if x.Priority != tc.Answer[i].(*dns.SRV).Priority {
					fatal = true
					t.Fatalf("answer %d should have a Priority of %d, but has %d", i, tc.Answer[i].(*dns.SRV).Priority, x.Priority)
				}
				if x.Weight != tc.Answer[i].(*dns.SRV).Weight {
					fatal = true
					t.Fatalf("answer %d should have a Weight of %d, but has %d", i, tc.Answer[i].(*dns.SRV).Weight, x.Weight)
				}
				if x.Port != tc.Answer[i].(*dns.SRV).Port {
					fatal = true
					t.Fatalf("answer %d should have a Port of %d, but has %d", i, tc.Answer[i].(*dns.SRV).Port, x.Port)
				}
				if x.Target != tc.Answer[i].(*dns.SRV).Target {
					fatal = true
					t.Fatalf("answer %d should have a Target of %q, but has %q", i, tc.Answer[i].(*dns.SRV).Target, x.Target)
				}
			case *dns.A:
				if x.A.String() != tc.Answer[i].(*dns.A).A.String() {
					fatal = true
					t.Fatalf("answer %d should have a Address of %q, but has %q", i, tc.Answer[i].(*dns.A).A.String(), x.A.String())
				}
			case *dns.AAAA:
				if x.AAAA.String() != tc.Answer[i].(*dns.AAAA).AAAA.String() {
					fatal = true
					t.Fatalf("answer %d should have a Address of %q, but has %q", i, tc.Answer[i].(*dns.AAAA).AAAA.String(), x.AAAA.String())
				}
			case *dns.TXT:
				for j, txt := range x.Txt {
					if txt != tc.Answer[i].(*dns.TXT).Txt[j] {
						fatal = true
						t.Fatalf("answer %d should have a Txt of %q, but has %q", i, tc.Answer[i].(*dns.TXT).Txt[j], txt)
					}
				}
			case *dns.DNSKEY:
				tt := tc.Answer[i].(*dns.DNSKEY)
				if x.Flags != tt.Flags {
					fatal = true
					t.Fatalf("DNSKEY flags should be %q, but is %q", x.Flags, tt.Flags)
				}
				if x.Protocol != tt.Protocol {
					fatal = true
					t.Fatalf("DNSKEY protocol should be %q, but is %q", x.Protocol, tt.Protocol)
				}
				if x.Algorithm != tt.Algorithm {
					fatal = true
					t.Fatalf("DNSKEY algorithm should be %q, but is %q", x.Algorithm, tt.Algorithm)
				}
			case *dns.RRSIG:
				tt := tc.Answer[i].(*dns.RRSIG)
				if x.TypeCovered != tt.TypeCovered {
					fatal = true
					t.Fatalf("RRSIG type-covered should be %d, but is %d", x.TypeCovered, tt.TypeCovered)
				}
				if x.Algorithm != tt.Algorithm {
					fatal = true
					t.Fatalf("RRSIG algorithm should be %d, but is %d", x.Algorithm, tt.Algorithm)
				}
				if x.Labels != tt.Labels {
					fatal = true
					t.Fatalf("RRSIG label should be %d, but is %d", x.Labels, tt.Labels)
				}
				if x.OrigTtl != tt.OrigTtl {
					fatal = true
					t.Fatalf("RRSIG orig-ttl should be %d, but is %d", x.OrigTtl, tt.OrigTtl)
				}
				if x.KeyTag != tt.KeyTag {
					fatal = true
					t.Fatalf("RRSIG key-tag should be %d, but is %d", x.KeyTag, tt.KeyTag)
				}
				if x.SignerName != tt.SignerName {
					fatal = true
					t.Fatalf("RRSIG signer-name should be %q, but is %q", x.SignerName, tt.SignerName)
				}
			case *dns.SOA:
				tt := tc.Answer[i].(*dns.SOA)
				if x.Ns != tt.Ns {
					fatal = true
					t.Fatalf("SOA nameserver should be %q, but is %q", x.Ns, tt.Ns)
				}
			case *dns.PTR:
				tt := tc.Answer[i].(*dns.PTR)
				if x.Ptr != tt.Ptr {
					fatal = true
					t.Fatalf("PTR ptr should be %q, but is %q", x.Ptr, tt.Ptr)
				}
			case *dns.CNAME:
				tt := tc.Answer[i].(*dns.CNAME)
				if x.Target != tt.Target {
					fatal = true
					t.Fatalf("CNAME target should be %q, but is %q", x.Target, tt.Target)
				}
			case *dns.MX:
				tt := tc.Answer[i].(*dns.MX)
				if x.Mx != tt.Mx {
					t.Fatalf("MX Mx should be %q, but is %q", x.Mx, tt.Mx)
				}
				if x.Preference != tt.Preference {
					t.Fatalf("MX Preference should be %q, but is %q", x.Preference, tt.Preference)
				}
			}
		}
		if len(resp.Ns) != len(tc.Ns) {
			fatal = true
			t.Fatalf("authority for %q contained %d results, %d expected", tc.Qname, len(resp.Ns), len(tc.Ns))
		}
		for i, n := range resp.Ns {
			switch x := n.(type) {
			case *dns.SOA:
				tt := tc.Ns[i].(*dns.SOA)
				if x.Ns != tt.Ns {
					fatal = true
					t.Fatalf("SOA nameserver should be %q, but is %q", x.Ns, tt.Ns)
				}
			case *dns.NS:
				tt := tc.Ns[i].(*dns.NS)
				if x.Ns != tt.Ns {
					fatal = true
					t.Fatalf("NS nameserver should be %q, but is %q", x.Ns, tt.Ns)
				}
			case *dns.NSEC3:
				tt := tc.Ns[i].(*dns.NSEC3)
				if x.NextDomain != tt.NextDomain {
					fatal = true
					t.Fatalf("NSEC3 nextdomain should be %q, but is %q", x.NextDomain, tt.NextDomain)
				}
				if x.Hdr.Name != tt.Hdr.Name {
					fatal = true
					t.Fatalf("NSEC3 ownername should be %q, but is %q", x.Hdr.Name, tt.Hdr.Name)
				}
				for j, y := range x.TypeBitMap {
					if y != tt.TypeBitMap[j] {
						fatal = true
						t.Fatalf("NSEC3 bitmap should have %q, but is %q", dns.TypeToString[y], dns.TypeToString[tt.TypeBitMap[j]])
					}
				}
			}
		}
		if len(resp.Extra) != len(tc.Extra) {
			fatal = true
			t.Fatalf("additional for %q contained %d results, %d expected", tc.Qname, len(resp.Extra), len(tc.Extra))
		}
		for i, e := range resp.Extra {
			switch x := e.(type) {
			case *dns.A:
				if x.A.String() != tc.Extra[i].(*dns.A).A.String() {
					fatal = true
					t.Fatalf("extra %d should have a address of %q, but has %q", i, tc.Extra[i].(*dns.A).A.String(), x.A.String())
				}
			case *dns.AAAA:
				if x.AAAA.String() != tc.Extra[i].(*dns.AAAA).AAAA.String() {
					fatal = true
					t.Fatalf("extra %d should have a address of %q, but has %q", i, tc.Extra[i].(*dns.AAAA).AAAA.String(), x.AAAA.String())
				}
			case *dns.CNAME:
				tt := tc.Extra[i].(*dns.CNAME)
				if x.Target != tt.Target {
					fatal = true
					t.Fatalf("CNAME target should be %q, but is %q", x.Target, tt.Target)
				}
			}
		}
	}
}

type dnsTestCase struct {
	Qname  string
	Qtype  uint16
	dnssec bool
	chaos  bool
	Rcode  int
	Answer []dns.RR
	Ns     []dns.RR
	Extra  []dns.RR
}

// Note the key is encoded as dns name, while in "reality" it is a Etcd path.
var services = []*msg.Service{
	{Host: "server1", Port: 8080, Key: "100.server1.development.region1.skydns.test."},
	{Host: "server2", Port: 80, Key: "101.server2.production.region1.skydns.test."},
	{Host: "server4", Port: 80, Priority: 333, Key: "102.server4.development.region6.skydns.test."},
	{Host: "server3", Key: "103.server4.development.region2.skydns.test."},
	{Host: "172.16.1.1", Key: "a.ipaddr.skydns.test."},
	{Host: "172.16.1.2", Key: "b.ipaddr.skydns.test."},
	{Host: "ipaddr.skydns.test", Key: "1.backend.in.skydns.test."},
	{Host: "10.0.0.1", Key: "104.server1.development.region1.skydns.test."},
	{Host: "2001::8:8:8:8", Key: "105.server3.production.region2.skydns.test."},
	{Host: "104.server1.development.region1.skydns.test", Key: "1.cname.skydns.test."},
	{Host: "100.server1.development.region1.skydns.test", Key: "2.cname.skydns.test."},
	{Host: "www.miek.nl", Key: "external1.cname.skydns.test."},
	{Host: "www.miek.nl", Key: "ext1.cname2.skydns.test."},
	{Host: "www.miek.nl", Key: "ext2.cname2.skydns.test."},
	{Host: "wwwwwww.miek.nl", Key: "external2.cname.skydns.test."},
	{Host: "4.cname.skydns.test", Key: "3.cname.skydns.test."},
	{Host: "3.cname.skydns.test", Key: "4.cname.skydns.test."},
	{Host: "10.0.0.2", Key: "ttl.skydns.test.", Ttl: 360},
	{Host: "reverse.example.com", Key: "1.0.0.10.in-addr.arpa."}, // 10.0.0.1
	{Host: "server1", Weight: 130, Key: "100.server1.region5.skydns.test."},
	{Host: "server2", Weight: 80, Key: "101.server2.region5.skydns.test."},
	{Host: "server3", Weight: 150, Key: "103.server3.region5.skydns.test."},
	{Host: "server4", Priority: 30, Key: "104.server4.region5.skydns.test."},
	{Host: "172.16.1.1", Key: "a.ipaddr2.skydns.test."},
	{Host: "2001::8:8:8:8", Key: "b.ipaddr2.skydns.test."},
	{Host: "ipaddr2.skydns.test", Key: "both.v4v6.test.skydns.test."},

	// A name: bar.skydns.test with 2 ports open and points to one ip: 192.168.0.1
	{Host: "192.168.0.1", Port: 80, Key: "x.bar.skydns.test.", TargetStrip: 1},
	{Host: "bar.skydns.local", Port: 443, Key: "y.bar.skydns.test.", TargetStrip: 0},

	// nameserver
	{Host: "10.0.0.2", Key: "a.ns.dns.skydns.test."},
	{Host: "10.0.0.3", Key: "b.ns.dns.skydns.test."},
	// txt
	{Text: "abc", Key: "a1.txt.skydns.test."},
	{Text: "abc abc", Key: "a2.txt.skydns.test."},
	// duplicate ip address
	{Host: "10.11.11.10", Key: "http.multiport.http.skydns.test.", Port: 80},
	{Host: "10.11.11.10", Key: "https.multiport.http.skydns.test.", Port: 443},

	// uppercase name
	{Host: "127.0.0.1", Key: "upper.skydns.test.", Port: 443},

<<<<<<< HEAD
	// mx
	{Host: "mx.skydns.test", Priority: 50, Mail: true, Key: "a.mail.skydns.test."},
	{Host: "mx.miek.nl", Priority: 50, Mail: true, Key: "b.mail.skydns.test."},
	{Host: "a.ipaddr.skydns.test", Priority: 30, Mail: true, Key: "a.mx.skydns.test."},

	// Double CNAME, see issue #168
	{Host: "mx2.skydns.test", Priority: 50, Mail: true, Key: "a.mail2.skydns.test."},
	{Host: "a.ipaddr.skydns.test", Mail: true, Key: "a.mx2.skydns.test."},
	// Sometimes we *do* get back a.ipaddr.skydns.test, making this test flaky.
	{Host: "b.ipaddr.skydns.test", Mail: true, Key: "b.mx2.skydns.test."},
=======
	// groups
	{Host: "127.0.0.1", Key: "a.dom.skydns.test.", Group: "g1"},
	{Host: "127.0.0.2", Key: "b.sub.dom.skydns.test.", Group: "g1"},

	{Host: "127.0.0.1", Key: "a.dom2.skydns.test.", Group: "g1"},
	{Host: "127.0.0.2", Key: "b.sub.dom2.skydns.test.", Group: ""},

	{Host: "127.0.0.1", Key: "a.dom1.skydns.test.", Group: "g1"},
	{Host: "127.0.0.2", Key: "b.sub.dom1.skydns.test.", Group: "g2"},
>>>>>>> 2e40d34a
}

var dnsTestCases = []dnsTestCase{
	// Full Name Test
	{
		Qname: "100.server1.development.region1.skydns.test.", Qtype: dns.TypeSRV,
		Answer: []dns.RR{newSRV("100.server1.development.region1.skydns.test. 3600 SRV 10 100 8080 server1.")},
	},
	// SOA Record Test
	{
		Qname: "skydns.test.", Qtype: dns.TypeSOA,
		Answer: []dns.RR{newSOA("skydns.test. 3600 SOA ns.dns.skydns.test. hostmaster.skydns.test. 0 0 0 0 0")},
	},
	// NS Record Test
	{
		Qname: "skydns.test.", Qtype: dns.TypeNS,
		Answer: []dns.RR{
			newNS("skydns.test. 3600 NS a.ns.dns.skydns.test."),
			newNS("skydns.test. 3600 NS b.ns.dns.skydns.test."),
		},
		Extra: []dns.RR{
			newA("a.ns.dns.skydns.test. 3600 A 10.0.0.2"),
			newA("b.ns.dns.skydns.test. 3600 A 10.0.0.3"),
		},
	},
	// A Record For NS Record Test
	{
		Qname: "ns.dns.skydns.test.", Qtype: dns.TypeA,
		Answer: []dns.RR{
			newA("ns.dns.skydns.test. 3600 A 10.0.0.2"),
			newA("ns.dns.skydns.test. 3600 A 10.0.0.3"),
		},
	},
	// A Record Test
	{
		Qname: "104.server1.development.region1.skydns.test.", Qtype: dns.TypeA,
		Answer: []dns.RR{newA("104.server1.development.region1.skydns.test. 3600 A 10.0.0.1")},
	},
	// Multiple A Record Test
	{
		Qname: "ipaddr.skydns.test.", Qtype: dns.TypeA,
		Answer: []dns.RR{
			newA("ipaddr.skydns.test. 3600 A 172.16.1.1"),
			newA("ipaddr.skydns.test. 3600 A 172.16.1.2"),
		},
	},
	// A Record Test with SRV
	{
		Qname: "104.server1.development.region1.skydns.test.", Qtype: dns.TypeSRV,
		Answer: []dns.RR{newSRV("104.server1.development.region1.skydns.test. 3600 SRV 10 100 0 104.server1.development.region1.skydns.test.")},
		Extra:  []dns.RR{newA("104.server1.development.region1.skydns.test. 3600 A 10.0.0.1")},
	},
	// AAAAA Record Test
	{
		Qname: "105.server3.production.region2.skydns.test.", Qtype: dns.TypeAAAA,
		Answer: []dns.RR{newAAAA("105.server3.production.region2.skydns.test. 3600 AAAA 2001::8:8:8:8")},
	},
	// Multi SRV with the same target, should be dedupped.
	{
		Qname: "*.cname2.skydns.test.", Qtype: dns.TypeSRV,
		Answer: []dns.RR{
			newSRV("*.cname2.skydns.test. 3600 IN SRV 10 100 0 www.miek.nl."),
		},
		Extra: []dns.RR{
			newA("a.miek.nl. 3600 IN A 176.58.119.54"),
			newAAAA("a.miek.nl. 3600 IN AAAA 2a01:7e00::f03c:91ff:feae:e74c"),
			newCNAME("www.miek.nl. 3600 IN CNAME a.miek.nl."),
		},
	},
	// TTL Test
	{
		// This test is referenced by number from DNSTtlRRset
		Qname: "ttl.skydns.test.", Qtype: dns.TypeA,
		Answer: []dns.RR{newA("ttl.skydns.test. 360 A 10.0.0.2")},
	},
	// CNAME Test
	{
		Qname: "1.cname.skydns.test.", Qtype: dns.TypeA,
		Answer: []dns.RR{
			newCNAME("1.cname.skydns.test. 3600 CNAME 104.server1.development.region1.skydns.test."),
			newA("104.server1.development.region1.skydns.test. 3600 A 10.0.0.1"),
		},
	},
	// Direct CNAME Test
	{
		Qname: "1.cname.skydns.test.", Qtype: dns.TypeCNAME,
		Answer: []dns.RR{
			newCNAME("1.cname.skydns.test. 3600 CNAME 104.server1.development.region1.skydns.test."),
		},
	},
	// CNAME (unresolvable internal name)
	{
		Qname: "2.cname.skydns.test.", Qtype: dns.TypeA,
		Answer: []dns.RR{},
		Ns:     []dns.RR{newSOA("skydns.test. 60 SOA ns.dns.skydns.test. hostmaster.skydns.test. 1407441600 28800 7200 604800 60")},
	},
	// CNAME loop detection
	{
		Qname: "3.cname.skydns.test.", Qtype: dns.TypeA,
		Answer: []dns.RR{},
		Ns:     []dns.RR{newSOA("skydns.test. 60 SOA ns.dns.skydns.test. hostmaster.skydns.test. 1407441600 28800 7200 604800 60")},
	},
	// CNAME (resolvable external name)
	{
		Qname: "external1.cname.skydns.test.", Qtype: dns.TypeA,
		Answer: []dns.RR{
			newA("a.miek.nl. 60 IN A 176.58.119.54"),
			newCNAME("external1.cname.skydns.test. 60 IN CNAME www.miek.nl."),
			newCNAME("www.miek.nl. 60 IN CNAME a.miek.nl."),
		},
	},
	// CNAME (unresolvable external name)
	{
		Qname: "external2.cname.skydns.test.", Qtype: dns.TypeA,
		Answer: []dns.RR{},
		Ns:     []dns.RR{newSOA("skydns.test. 60 SOA ns.dns.skydns.test. hostmaster.skydns.test. 1407441600 28800 7200 604800 60")},
	},
	// Priority Test
	{
		Qname: "region6.skydns.test.", Qtype: dns.TypeSRV,
		Answer: []dns.RR{newSRV("region6.skydns.test. 3600 SRV 333 100 80 server4.")},
	},
	// Subdomain Test
	{
		Qname: "region1.skydns.test.", Qtype: dns.TypeSRV,
		Answer: []dns.RR{
			newSRV("region1.skydns.test. 3600 SRV 10 33 0 104.server1.development.region1.skydns.test."),
			newSRV("region1.skydns.test. 3600 SRV 10 33 80 server2"),
			newSRV("region1.skydns.test. 3600 SRV 10 33 8080 server1.")},
		Extra: []dns.RR{newA("104.server1.development.region1.skydns.test. 3600 A 10.0.0.1")},
	},
	// Subdomain Weight Test
	{
		Qname: "region5.skydns.test.", Qtype: dns.TypeSRV,
		Answer: []dns.RR{
			newSRV("region5.skydns.test. 3600 SRV 10 22 0 server2."),
			newSRV("region5.skydns.test. 3600 SRV 10 36 0 server1."),
			newSRV("region5.skydns.test. 3600 SRV 10 41 0 server3."),
			newSRV("region5.skydns.test. 3600 SRV 30 100 0 server4.")},
	},
	// Wildcard Test
	{
		Qname: "*.region1.skydns.test.", Qtype: dns.TypeSRV,
		Answer: []dns.RR{
			newSRV("*.region1.skydns.test. 3600 SRV 10 33 0 104.server1.development.region1.skydns.test."),
			newSRV("*.region1.skydns.test. 3600 SRV 10 33 80 server2"),
			newSRV("*.region1.skydns.test. 3600 SRV 10 33 8080 server1.")},
		Extra: []dns.RR{newA("104.server1.development.region1.skydns.test. 3600 A 10.0.0.1")},
	},
	// Wildcard Test
	{
		Qname: "production.*.skydns.test.", Qtype: dns.TypeSRV,
		Answer: []dns.RR{
			newSRV("production.*.skydns.test. 3600 IN SRV 10 50 0 105.server3.production.region2.skydns.test."),
			newSRV("production.*.skydns.test. 3600 IN SRV 10 50 80 server2.")},
		Extra: []dns.RR{newAAAA("105.server3.production.region2.skydns.test. 3600 IN AAAA 2001::8:8:8:8")},
	},
	// Wildcard Test
	{
		Qname: "production.any.skydns.test.", Qtype: dns.TypeSRV,
		Answer: []dns.RR{
			newSRV("production.any.skydns.test. 3600 IN SRV 10 50 0 105.server3.production.region2.skydns.test."),
			newSRV("production.any.skydns.test. 3600 IN SRV 10 50 80 server2.")},
		Extra: []dns.RR{newAAAA("105.server3.production.region2.skydns.test. 3600 IN AAAA 2001::8:8:8:8")},
	},
	// NXDOMAIN Test
	{
		Qname: "doesnotexist.skydns.test.", Qtype: dns.TypeA,
		Rcode: dns.RcodeNameError,
		Ns: []dns.RR{
			newSOA("skydns.test. 3600 SOA ns.dns.skydns.test. hostmaster.skydns.test. 0 0 0 0 0"),
		},
	},
	// NODATA Test
	{
		Qname: "104.server1.development.region1.skydns.test.", Qtype: dns.TypeTXT,
		Ns: []dns.RR{newSOA("skydns.test. 3600 SOA ns.dns.skydns.test. hostmaster.skydns.test. 0 0 0 0 0")},
	},
	// NODATA Test 2
	{
		Qname: "100.server1.development.region1.skydns.test.", Qtype: dns.TypeA,
		Rcode: dns.RcodeSuccess,
		Ns:    []dns.RR{newSOA("skydns.test. 3600 SOA ns.dns.skydns.test. hostmaster.skydns.test. 0 0 0 0 0")},
	},
	// CNAME Test that targets multiple A records (hits a directory in etcd)
	{
		Qname: "1.backend.in.skydns.test.", Qtype: dns.TypeA,
		Answer: []dns.RR{
			newCNAME("1.backend.in.skydns.test. IN CNAME ipaddr.skydns.test."),
			newA("ipaddr.skydns.test. IN A 172.16.1.1"),
			newA("ipaddr.skydns.test. IN A 172.16.1.2"),
		},
	},
	// Query a etcd directory key
	{
		Qname: "backend.in.skydns.test.", Qtype: dns.TypeA,
		Answer: []dns.RR{
			newCNAME("backend.in.skydns.test. IN CNAME ipaddr.skydns.test."),
			newA("ipaddr.skydns.test. IN A 172.16.1.1"),
			newA("ipaddr.skydns.test. IN A 172.16.1.2"),
		},
	},
	// Txt
	{
		Qname: "a1.txt.skydns.test.", Qtype: dns.TypeTXT,
		Answer: []dns.RR{
			newTXT("a1.txt.skydns.test. IN TXT \"abc\""),
		},
	},
	{
		Qname: "a2.txt.skydns.test.", Qtype: dns.TypeTXT,
		Answer: []dns.RR{
			newTXT("a2.txt.skydns.test. IN TXT \"abc abc\""),
		},
	},
	{
		Qname: "txt.skydns.test.", Qtype: dns.TypeTXT,
		Answer: []dns.RR{
			newTXT("txt.skydns.test. IN TXT \"abc abc\""),
			newTXT("txt.skydns.test. IN TXT \"abc\""),
		},
	},

	// DNSSEC

	// DNSKEY Test
	{
		dnssec: true,
		Qname:  "skydns.test.", Qtype: dns.TypeDNSKEY,
		Answer: []dns.RR{
			newDNSKEY("skydns.test. 3600 DNSKEY 256 3 5 deadbeaf"),
			newRRSIG("skydns.test. 3600 RRSIG DNSKEY 5 2 3600 0 0 51945 skydns.test. deadbeaf"),
		},
		Extra: []dns.RR{new(dns.OPT)},
	},
	// Signed Response Test
	{
		dnssec: true,
		Qname:  "104.server1.development.region1.skydns.test.", Qtype: dns.TypeSRV,
		Answer: []dns.RR{
			newRRSIG("104.server1.development.region1.skydns.test. 3600 RRSIG SRV 5 6 3600 0 0 51945 skydns.test. deadbeaf"),
			newSRV("104.server1.development.region1.skydns.test. 3600 SRV 10 100 0 104.server1.development.region1.skydns.test.")},
		Extra: []dns.RR{
			newRRSIG("104.server1.developmen.region1.skydns.test. 3600 RRSIG A 5 6 3600 0 0 51945 skydns.test. deadbeaf"),
			newA("104.server1.development.region1.skydns.test. 3600 A 10.0.0.1"),
			new(dns.OPT),
		},
	},
	// Signed Response Test, ask twice to check cache
	{
		dnssec: true,
		Qname:  "104.server1.development.region1.skydns.test.", Qtype: dns.TypeSRV,
		Answer: []dns.RR{
			newRRSIG("104.server1.development.region1.skydns.test. 3600 RRSIG SRV 5 6 3600 0 0 51945 skydns.test. deadbeaf"),
			newSRV("104.server1.development.region1.skydns.test. 3600 SRV 10 100 0 104.server1.development.region1.skydns.test.")},
		Extra: []dns.RR{
			newRRSIG("104.server1.developmen.region1.skydns.test. 3600 RRSIG A 5 6 3600 0 0 51945 skydns.test. deadbeaf"),
			newA("104.server1.development.region1.skydns.test. 3600 A 10.0.0.1"),
			new(dns.OPT),
		},
	},
	// NXDOMAIN Test
	{
		dnssec: true,
		Qname:  "doesnotexist.skydns.test.", Qtype: dns.TypeA,
		Rcode: dns.RcodeNameError,
		Ns: []dns.RR{
			newNSEC3("44ohaq2njb0idnvolt9ggthvsk1e1uv8.skydns.test.	60 NSEC3 1 0 0 - 44OHAQ2NJB0IDNVOLT9GGTHVSK1E1UVA"),
			newRRSIG("44ohaq2njb0idnvolt9ggthvsk1e1uv8.skydns.test.	60 RRSIG NSEC3 5 3 3600 20140814205559 20140807175559 51945 skydns.test. deadbeef"),
			newNSEC3("ah4v7g5qoiri26armrb3bldqi1sng6a2.skydns.test.	60 NSEC3 1 0 0 - AH4V7G5QOIRI26ARMRB3BLDQI1SNG6A3 A AAAA SRV RRSIG"),
			newRRSIG("ah4v7g5qoiri26armrb3bldqi1sng6a2.skydns.test.	60 RRSIG NSEC3 5 3 3600 20140814205559 20140807175559 51945 skydns.test. deadbeef"),
			newNSEC3("lksd858f4cldl7emdord75k5jeks49p8.skydns.test.	60 NSEC3 1 0 0 - LKSD858F4CLDL7EMDORD75K5JEKS49PA"),
			newRRSIG("lksd858f4cldl7emdord75k5jeks49p8.skydns.test.	60 RRSIG NSEC3 5 3 3600 20140814205559 20140807175559 51945 skydns.test. deadbeef"),
			newRRSIG("skydns.test.	60 RRSIG SOA 5 2 3600 20140814205559 20140807175559 51945 skydns.test. deadbeaf"),
			newSOA("skydns.test. 3600 SOA ns.dns.skydns.test. hostmaster.skydns.test. 0 0 0 0 0"),
		},
		Extra: []dns.RR{new(dns.OPT)},
	},
	// NXDOMAIN Test, cache test
	{
		dnssec: true,
		Qname:  "doesnotexist.skydns.test.", Qtype: dns.TypeA,
		Rcode: dns.RcodeNameError,
		Ns: []dns.RR{
			newNSEC3("44ohaq2njb0idnvolt9ggthvsk1e1uv8.skydns.test.	60 NSEC3 1 0 0 - 44OHAQ2NJB0IDNVOLT9GGTHVSK1E1UVA"),
			newRRSIG("44ohaq2njb0idnvolt9ggthvsk1e1uv8.skydns.test.	60 RRSIG NSEC3 5 3 3600 20140814205559 20140807175559 51945 skydns.test. deadbeef"),
			newNSEC3("ah4v7g5qoiri26armrb3bldqi1sng6a2.skydns.test.	60 NSEC3 1 0 0 - AH4V7G5QOIRI26ARMRB3BLDQI1SNG6A3 A AAAA SRV RRSIG"),
			newRRSIG("ah4v7g5qoiri26armrb3bldqi1sng6a2.skydns.test.	60 RRSIG NSEC3 5 3 3600 20140814205559 20140807175559 51945 skydns.test. deadbeef"),
			newNSEC3("lksd858f4cldl7emdord75k5jeks49p8.skydns.test.	60 NSEC3 1 0 0 - LKSD858F4CLDL7EMDORD75K5JEKS49PA"),
			newRRSIG("lksd858f4cldl7emdord75k5jeks49p8.skydns.test.	60 RRSIG NSEC3 5 3 3600 20140814205559 20140807175559 51945 skydns.test. deadbeef"),
			newRRSIG("skydns.test.	60 RRSIG SOA 5 2 3600 20140814205559 20140807175559 51945 skydns.test. deadbeaf"),
			newSOA("skydns.test. 3600 SOA ns.dns.skydns.test. hostmaster.skydns.test. 0 0 0 0 0"),
		},
		Extra: []dns.RR{new(dns.OPT)},
	},
	// NODATA Test
	{
		dnssec: true,
		Qname:  "104.server1.development.region1.skydns.test.", Qtype: dns.TypeTXT,
		Rcode: dns.RcodeSuccess,
		Ns: []dns.RR{
			newNSEC3("E76CLEL5E7TQHRTFLTBVH0645NEKFJV9.skydns.test.	60 NSEC3 1 0 0 - E76CLEL5E7TQHRTFLTBVH0645NEKFJVA A AAAA SRV RRSIG"),
			newRRSIG("E76CLEL5E7TQHRTFLTBVH0645NEKFJV9.skydns.test.	60 RRSIG NSEC3 5 3 3600 20140814211641 20140807181641 51945 skydns.test. deadbeef"),
			newRRSIG("skydns.test.	60 RRSIG SOA 5 2 3600 20140814211641 20140807181641 51945 skydns.test. deadbeef"),
			newSOA("skydns.test.	60 SOA ns.dns.skydns.test. hostmaster.skydns.test. 1407445200 28800 7200 604800 60"),
		},
		Extra: []dns.RR{new(dns.OPT)},
	},
	// Reverse v4 local answer
	{
		Qname: "1.0.0.10.in-addr.arpa.", Qtype: dns.TypePTR,
		Answer: []dns.RR{newPTR("1.0.0.10.in-addr.arpa. 3600 PTR reverse.example.com.")},
	},
	// Reverse v6 local answer

	// Reverse forwarding answer, TODO(miek) does not work
	//	{
	//		Qname: "1.0.16.172.in-addr.arpa.", Qtype: dns.TypePTR,
	//		Rcode: dns.RcodeNameError,
	//		Ns:    []dns.RR{newSOA("16.172.in-addr.arpa. 10800 SOA localhost. nobody.invalid. 0 0 0 0 0")},
	//	},

	// Reverse no answer

	// Local data query
	{
		Qname: "local.dns.skydns.test.", Qtype: dns.TypeA,
		Answer: []dns.RR{newA("local.dns.skydns.test. 3600 A 10.0.0.1")},
	},
	// Author test
	{
		Qname: "skydns.test.", Qtype: dns.TypeTXT,
		chaos: true,
		Answer: []dns.RR{
			newTXT("skydns.test. 0 TXT \"Brian Ketelsen\""),
			newTXT("skydns.test. 0 TXT \"Erik St. Martin\""),
			newTXT("skydns.test. 0 TXT \"Michael Crosby\""),
			newTXT("skydns.test. 0 TXT \"Miek Gieben\""),
		},
	},
	// Author test 2
	{
		Qname: "authors.bind.", Qtype: dns.TypeTXT,
		chaos: true,
		Answer: []dns.RR{
			newTXT("authors.bind. 0 TXT \"Brian Ketelsen\""),
			newTXT("authors.bind. 0 TXT \"Erik St. Martin\""),
			newTXT("authors.bind. 0 TXT \"Michael Crosby\""),
			newTXT("authors.bind. 0 TXT \"Miek Gieben\""),
		},
	},
	// Author test, caps test
	{
		Qname: "AUTHOrs.BIND.", Qtype: dns.TypeTXT,
		chaos: true,
		Answer: []dns.RR{
			newTXT("AUTHOrs.BIND. 0 TXT \"Brian Ketelsen\""),
			newTXT("AUTHOrs.BIND. 0 TXT \"Erik St. Martin\""),
			newTXT("AUTHOrs.BIND. 0 TXT \"Michael Crosby\""),
			newTXT("AUTHOrs.BIND. 0 TXT \"Miek Gieben\""),
		},
	},
	// Author test 3, no answer.
	{
		Qname: "local.dns.skydns.test.", Qtype: dns.TypeA,
		Rcode: dns.RcodeServerFailure,
		chaos: true,
	},
	// HINFO Test, should be nodata for the apex
	{
		Qname: "skydns.test.", Qtype: dns.TypeHINFO,
		Ns: []dns.RR{newSOA("skydns.test. 3600 SOA ns.dns.skydns.test. hostmaster.skydns.test. 0 0 0 0 0")},
	},
	// One IP, two ports open, ask for the IP only.
	{
		Qname: "bar.skydns.test.", Qtype: dns.TypeA,
		Answer: []dns.RR{
			newA("bar.skydns.test. 3600 A 192.168.0.1"),
		},
	},
	// Then ask for the SRV records.
	{
		Qname: "bar.skydns.test.", Qtype: dns.TypeSRV,
		Answer: []dns.RR{
			newSRV("bar.skydns.test. 3600 SRV 10 50 443 bar.skydns.local."),
			// Issue 144 says x.bar.skydns.test should be bar.skydns.test
			newSRV("bar.skydns.test. 3600 SRV 10 50 80 bar.skydns.test."),
		},
		Extra: []dns.RR{
			newA("bar.skydns.test. 3600 A 192.168.0.1"),
		},
	},
	// Duplicate IP address test
	{
		Qname: "multiport.http.skydns.test.", Qtype: dns.TypeA,
		Answer: []dns.RR{newA("multiport.http.skydns.test. IN A 10.11.11.10")},
	},

	// Casing test
	{
		Qname: "uppeR.skydns.test.", Qtype: dns.TypeA,
		Answer: []dns.RR{newA("uppeR.skydns.test. IN A 127.0.0.1")},
	},
	{
		Qname: "upper.skydns.test.", Qtype: dns.TypeA,
		Answer: []dns.RR{newA("upper.skydns.test. IN A 127.0.0.1")},
	},

	// SRV record with name that is internally resolvable.
	{
		Qname: "1.cname.skydns.test.", Qtype: dns.TypeSRV,
		Answer: []dns.RR{newSRV("1.cname.skydns.test. IN SRV 10 100 0 104.server1.development.region1.skydns.test.")},
		Extra:  []dns.RR{newA("104.server1.development.region1.skydns.test. IN A 10.0.0.1")},
	},
	// SRV record with name that is internally resolvable. Get v4 and v6 records.
	{
		Qname: "both.v4v6.test.skydns.test.", Qtype: dns.TypeSRV,
		Answer: []dns.RR{newSRV("both.v4v6.test.skydns.test. IN SRV 10 100 0 ipaddr2.skydns.test.")},
		Extra: []dns.RR{
			newA("ipaddr2.skydns.test. IN A	172.16.1.1"),
			newAAAA("ipaddr2.skydns.test. IN AAAA 2001::8:8:8:8"),
		},
	},
<<<<<<< HEAD
	// MX Tests
	{
		// NODATA as this is not an Mail: true record.
		Qname: "100.server1.development.region1.skydns.test.", Qtype: dns.TypeMX,
		Ns: []dns.RR{
			newSOA("skydns.test. 3600 SOA ns.dns.skydns.test. hostmaster.skydns.test. 0 0 0 0 0"),
		},
	},
	{
		Qname: "b.mail.skydns.test.", Qtype: dns.TypeMX,
		Answer: []dns.RR{newMX("b.mail.skydns.test. IN MX 50 mx.miek.nl.")},
	},
	{
		// See issue #168
		Qname: "a.mail.skydns.test.", Qtype: dns.TypeMX,
		Answer: []dns.RR{newMX("a.mail.skydns.test. IN MX 50 mx.skydns.test.")},
		Extra: []dns.RR{
			newA("a.ipaddr.skydns.test. IN A 172.16.1.1"),
			newCNAME("mx.skydns.tests. IN CNAME a.ipaddr.skydns.test."),
		},
	},
	{
		Qname: "mx.skydns.test.", Qtype: dns.TypeMX,
		Answer: []dns.RR{
			newMX("mx.skydns.test. IN MX 30 a.ipaddr.skydns.test."),
		},
		Extra: []dns.RR{
			newA("a.ipaddr.skydns.test. A 172.16.1.1"),
		},
	},
	// Double CNAMEs in the additional
	{
		Qname: "a.mail2.skydns.test.", Qtype: dns.TypeMX,
		Answer: []dns.RR{
			newMX("a.mail2.skydns.test. IN MX 50 mx2.skydns.test."),
		},
		Extra: []dns.RR{
			newA("a.ipaddr.skydns.test. A 172.16.1.1"),
			newA("b.ipaddr.skydns.test. A 172.16.1.2"),
			// only one CNAME can be here, if we round-robin we randomly choose
			// without it, pick the first
			newCNAME("mx2.skydns.test. CNAME b.ipaddr.skydns.test."),
=======

	// Groups
	{
		// hits the group 'g1' and only includes those records
		Qname: "dom.skydns.test.", Qtype: dns.TypeA,
		Answer: []dns.RR{
			newA("dom.skydns.test. IN A 127.0.0.1"),
			newA("dom.skydns.test. IN A 127.0.0.2"),
		},
	},
	{
		// One has group, the other has not...  Include the non-group always.
		Qname: "dom2.skydns.test.", Qtype: dns.TypeA,
		Answer: []dns.RR{
			newA("dom2.skydns.test. IN A 127.0.0.1"),
			newA("dom2.skydns.test. IN A 127.0.0.2"),
		},
	},
	{
		// The groups differ.
		Qname: "dom1.skydns.test.", Qtype: dns.TypeA,
		Answer: []dns.RR{
			newA("dom1.skydns.test. IN A 127.0.0.1"),
>>>>>>> 2e40d34a
		},
	},
}

func newA(rr string) *dns.A           { r, _ := dns.NewRR(rr); return r.(*dns.A) }
func newAAAA(rr string) *dns.AAAA     { r, _ := dns.NewRR(rr); return r.(*dns.AAAA) }
func newCNAME(rr string) *dns.CNAME   { r, _ := dns.NewRR(rr); return r.(*dns.CNAME) }
func newSRV(rr string) *dns.SRV       { r, _ := dns.NewRR(rr); return r.(*dns.SRV) }
func newSOA(rr string) *dns.SOA       { r, _ := dns.NewRR(rr); return r.(*dns.SOA) }
func newNS(rr string) *dns.NS         { r, _ := dns.NewRR(rr); return r.(*dns.NS) }
func newDNSKEY(rr string) *dns.DNSKEY { r, _ := dns.NewRR(rr); return r.(*dns.DNSKEY) }
func newRRSIG(rr string) *dns.RRSIG   { r, _ := dns.NewRR(rr); return r.(*dns.RRSIG) }
func newNSEC3(rr string) *dns.NSEC3   { r, _ := dns.NewRR(rr); return r.(*dns.NSEC3) }
func newPTR(rr string) *dns.PTR       { r, _ := dns.NewRR(rr); return r.(*dns.PTR) }
func newTXT(rr string) *dns.TXT       { r, _ := dns.NewRR(rr); return r.(*dns.TXT) }
func newMX(rr string) *dns.MX         { r, _ := dns.NewRR(rr); return r.(*dns.MX) }

func TestDedup(t *testing.T) {
	m := new(dns.Msg)
	m.Answer = []dns.RR{
		newA("svc.ns.kubernetes.local. IN A 3.3.3.3"),
		newA("svc.ns.kubernetes.local. IN A 2.2.2.2"),
		newA("svc.ns.kubernetes.local. IN A 3.3.3.3"),
		newA("svc.ns.kubernetes.local. IN A 2.2.2.2"),
		newA("svc.ns.kubernetes.local. IN A 1.1.1.1"),
		newA("svc.ns.kubernetes.local. IN A 1.1.1.1"),
	}
	s := &server{}
	m = s.dedup(m)
	sort.Sort(rrSet(m.Answer))
	if len(m.Answer) != 3 {
		t.Fatalf("failing dedup: should have collapsed it to 3 records")
	}
	if dns.Field(m.Answer[0], 1) != "1.1.1.1" || dns.Field(m.Answer[1], 1) != "2.2.2.2" ||
		dns.Field(m.Answer[2], 1) != "3.3.3.3" {
		t.Fatalf("failing dedup: %s", m)
	}
}

func BenchmarkDNSSingleCache(b *testing.B) {
	b.StopTimer()
	t := new(testing.T)
	s := newTestServerDNSSEC(t, true)
	defer s.Stop()

	serv := services[0]
	addService(t, s, serv.Key, 0, serv)
	defer delService(t, s, serv.Key)

	c := new(dns.Client)
	tc := dnsTestCases[0]
	m := new(dns.Msg)
	m.SetQuestion(tc.Qname, tc.Qtype)

	b.StartTimer()
	for i := 0; i < b.N; i++ {
		c.Exchange(m, "127.0.0.1:"+StrPort)
	}
}

func BenchmarkDNSWildcardCache(b *testing.B) {
	b.StopTimer()
	t := new(testing.T)
	s := newTestServerDNSSEC(t, true)
	defer s.Stop()

	for _, serv := range services {
		m := &msg.Service{Host: serv.Host, Port: serv.Port}
		addService(t, s, serv.Key, 0, m)
		defer delService(t, s, serv.Key)
	}

	c := new(dns.Client)
	tc := dnsTestCases[8] // Wildcard Test
	m := new(dns.Msg)
	m.SetQuestion(tc.Qname, tc.Qtype)

	b.StartTimer()
	for i := 0; i < b.N; i++ {
		c.Exchange(m, "127.0.0.1:"+StrPort)
	}
}

func BenchmarkDNSSECSingleCache(b *testing.B) {
	b.StopTimer()
	t := new(testing.T)
	s := newTestServerDNSSEC(t, true)
	defer s.Stop()

	serv := services[0]
	addService(t, s, serv.Key, 0, serv)
	defer delService(t, s, serv.Key)

	c := new(dns.Client)
	tc := dnsTestCases[0]
	m := new(dns.Msg)
	m.SetQuestion(tc.Qname, tc.Qtype)
	m.SetEdns0(4096, true)

	b.StartTimer()
	for i := 0; i < b.N; i++ {
		c.Exchange(m, "127.0.0.1:"+StrPort)
	}
}

func BenchmarkDNSSingleNoCache(b *testing.B) {
	b.StopTimer()
	t := new(testing.T)
	s := newTestServerDNSSEC(t, false)
	defer s.Stop()

	serv := services[0]
	addService(t, s, serv.Key, 0, serv)
	defer delService(t, s, serv.Key)

	c := new(dns.Client)
	tc := dnsTestCases[0]
	m := new(dns.Msg)
	m.SetQuestion(tc.Qname, tc.Qtype)

	b.StartTimer()
	for i := 0; i < b.N; i++ {
		c.Exchange(m, "127.0.0.1:"+StrPort)
	}
}

func BenchmarkDNSWildcardNoCache(b *testing.B) {
	b.StopTimer()
	t := new(testing.T)
	s := newTestServerDNSSEC(t, false)
	defer s.Stop()

	for _, serv := range services {
		m := &msg.Service{Host: serv.Host, Port: serv.Port}
		addService(t, s, serv.Key, 0, m)
		defer delService(t, s, serv.Key)
	}

	c := new(dns.Client)
	tc := dnsTestCases[8] // Wildcard Test
	m := new(dns.Msg)
	m.SetQuestion(tc.Qname, tc.Qtype)

	b.StartTimer()
	for i := 0; i < b.N; i++ {
		c.Exchange(m, "127.0.0.1:"+StrPort)
	}
}

func BenchmarkDNSSECSingleNoCache(b *testing.B) {
	b.StopTimer()
	t := new(testing.T)
	s := newTestServerDNSSEC(t, false)
	defer s.Stop()

	serv := services[0]
	addService(t, s, serv.Key, 0, serv)
	defer delService(t, s, serv.Key)

	c := new(dns.Client)
	tc := dnsTestCases[0]
	m := new(dns.Msg)
	m.SetQuestion(tc.Qname, tc.Qtype)
	m.SetEdns0(4096, true)

	b.StartTimer()
	for i := 0; i < b.N; i++ {
		c.Exchange(m, "127.0.0.1:"+StrPort)
	}
}<|MERGE_RESOLUTION|>--- conflicted
+++ resolved
@@ -602,7 +602,6 @@
 	// uppercase name
 	{Host: "127.0.0.1", Key: "upper.skydns.test.", Port: 443},
 
-<<<<<<< HEAD
 	// mx
 	{Host: "mx.skydns.test", Priority: 50, Mail: true, Key: "a.mail.skydns.test."},
 	{Host: "mx.miek.nl", Priority: 50, Mail: true, Key: "b.mail.skydns.test."},
@@ -613,7 +612,7 @@
 	{Host: "a.ipaddr.skydns.test", Mail: true, Key: "a.mx2.skydns.test."},
 	// Sometimes we *do* get back a.ipaddr.skydns.test, making this test flaky.
 	{Host: "b.ipaddr.skydns.test", Mail: true, Key: "b.mx2.skydns.test."},
-=======
+
 	// groups
 	{Host: "127.0.0.1", Key: "a.dom.skydns.test.", Group: "g1"},
 	{Host: "127.0.0.2", Key: "b.sub.dom.skydns.test.", Group: "g1"},
@@ -623,7 +622,6 @@
 
 	{Host: "127.0.0.1", Key: "a.dom1.skydns.test.", Group: "g1"},
 	{Host: "127.0.0.2", Key: "b.sub.dom1.skydns.test.", Group: "g2"},
->>>>>>> 2e40d34a
 }
 
 var dnsTestCases = []dnsTestCase{
@@ -1047,7 +1045,6 @@
 			newAAAA("ipaddr2.skydns.test. IN AAAA 2001::8:8:8:8"),
 		},
 	},
-<<<<<<< HEAD
 	// MX Tests
 	{
 		// NODATA as this is not an Mail: true record.
@@ -1090,8 +1087,8 @@
 			// only one CNAME can be here, if we round-robin we randomly choose
 			// without it, pick the first
 			newCNAME("mx2.skydns.test. CNAME b.ipaddr.skydns.test."),
-=======
-
+		},
+	},
 	// Groups
 	{
 		// hits the group 'g1' and only includes those records
@@ -1114,7 +1111,6 @@
 		Qname: "dom1.skydns.test.", Qtype: dns.TypeA,
 		Answer: []dns.RR{
 			newA("dom1.skydns.test. IN A 127.0.0.1"),
->>>>>>> 2e40d34a
 		},
 	},
 }
