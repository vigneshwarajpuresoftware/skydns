--- conflicted
+++ resolved
@@ -27,13 +27,8 @@
 	// When a SRV record with a "Host: IP-address" is added, we synthesize
 	// a srv.Target domain name.  Normally we convert the full Key where
 	// the record lives to a DNS name and use this as the srv.Target.  When
-<<<<<<< HEAD
 	// TargetStrip > 0 we strip the left most TargetStrip labels from the
 	// DNS name.
-=======
-	// TargetStrip > 0 we strip the left most TargetStrip labels from this
-	// synthesized DNS name.
->>>>>>> 2e40d34a
 	TargetStrip int `json:"targetstrip",omitempty"`
 
 	// Group is used to group (or *not* to group) different services
