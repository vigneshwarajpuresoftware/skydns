--- conflicted
+++ resolved
@@ -27,13 +27,8 @@
 	// When a SRV record with a "Host: IP-address" is added, we synthesize
 	// a srv.Target domain name.  Normally we convert the full Key where
 	// the record lives to a DNS name and use this as the srv.Target.  When
-<<<<<<< HEAD
 	// TargetStrip > 0 we strip the left most TargetStrip labels from the
 	// DNS name.
-=======
-	// TargetStrip > 0 we strip the left most TargetStrip labels from this
-	// synthesized DNS name.
->>>>>>> 2e40d34a
 	TargetStrip int `json:"targetstrip",omitempty"`
 
 	// Group is used to group (or *not* to group) different services
@@ -111,17 +106,10 @@
 	return &dns.PTR{Hdr: dns.RR_Header{Name: name, Rrtype: dns.TypePTR, Class: dns.ClassINET, Ttl: ttl}, Ptr: dns.Fqdn(s.Host)}
 }
 
-<<<<<<< HEAD
 // As Path, but if a name contains wildcards (* or any), the name will be
 // chopped of before the (first) wildcard, and we do a highler evel search and
 // later find the matching names.  So service.*.skydns.local, will look for all
 // services under skydns.local and will later check for names that match
-=======
-// As Path, but if a name contains wildcards (*), the name will be chopped of
-// before the (first) wildcard, and we do a highler evel search and later find
-// the matching names.  So service.*.skydns.local, will look for all services
-// under skydns.local and will later check for names that match
->>>>>>> 2e40d34a
 // service.*.skydns.local.  If a wildcard is found the returned bool is true.
 func PathWithWildcard(s string) (string, bool) {
 	l := dns.SplitDomainName(s)
